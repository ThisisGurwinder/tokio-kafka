use std::borrow::Cow;
use std::cell::RefCell;
use std::collections::HashMap;
use std::error::Error as StdError;
use std::fmt::Debug;
use std::iter::FromIterator;
use std::mem;
use std::net::{SocketAddr, ToSocketAddrs};
use std::ops::Deref;
use std::rc::Rc;
use std::time::Duration;
use std::usize;

use bytes::Bytes;

use rand::{self, Rng};

use futures::future::{self, Future};
use futures::unsync::oneshot;
use futures::{Async, IntoFuture, Poll};
use tokio_core::reactor::{Handle, Timeout};
use tokio_service::Service;
use tokio_timer::Timer;

<<<<<<< HEAD

use client::{Broker, BrokerRef, ClientBuilder, ClientConfig, Cluster, InFlightMiddleware,
             KafkaService, Metadata, Metrics};
use client::middleware::Timeout as TimeoutMiddleware;
=======
use client::{Broker, BrokerRef, ClientBuilder, ClientConfig, Cluster, InFlightMiddleware, KafkaService, Metadata,
             Metrics};
>>>>>>> a99db7fa
use errors::{Error, ErrorKind, Result};
use network::{KafkaRequest, KafkaResponse, OffsetAndMetadata, TopicPartition};
use protocol::{ApiKeys, ApiVersion, CorrelationId, ErrorCode, FetchOffset, FetchPartition, FetchTopic, FetchTopicData,
               GenerationId, JoinGroupMember, JoinGroupProtocol, KafkaCode, Message, MessageSet, Offset, PartitionId,
               RequiredAcks, SyncGroupAssignment, Timestamp, UsableApiVersions, DEFAULT_RESPONSE_MAX_BYTES};

/// A trait for communicating with the Kafka cluster.
pub trait Client<'a>: 'static {
    fn handle(&self) -> &Handle;

    fn metadata(&self) -> GetMetadata;

    /// The retry strategy when request failed
    fn retry_strategy(&self) -> Vec<Duration>;

    /// Send the given record asynchronously and return a future which will eventually contain
    /// the response information.
    fn produce_records(
        &self,
        acks: RequiredAcks,
        timeout: Duration,
        topic_partition: TopicPartition<'a>,
        records: Vec<Cow<'a, MessageSet>>,
    ) -> ProduceRecords;

    /// Fetch records of partitions for all nodes for which we have assigned partitions.
    fn fetch_records(
        &self,
        fetch_max_wait: Duration,
        fetch_min_bytes: usize,
        fetch_max_bytes: usize,
        partitions: Vec<(TopicPartition<'a>, PartitionData)>,
    ) -> FetchRecords;

    /// Search the offsets by target times for the specified topics and return a future which
    /// will eventually contain the partition offset information.
    fn list_offsets(&self, partitions: Vec<(TopicPartition<'a>, FetchOffset)>) -> ListOffsets;

    /// Load metadata of the Kafka cluster and return a future which will eventually contain
    /// the metadata information.
    fn load_metadata(&mut self) -> LoadMetadata<'a>;

    /// Commit the specified offsets for the specified list of topics and partitions to Kafka.
    fn offset_commit(
        &self,
        coordinator: BrokerRef,
        generation: Generation,
        retention_time: Option<Duration>,
        offsets: Vec<(TopicPartition<'a>, OffsetAndMetadata)>,
    ) -> OffsetCommit;

    /// Fetch the current committed offsets from the coordinator for a set of partitions.
    fn offset_fetch(
        &self,
        coordinator: BrokerRef,
        generation: Generation,
        partitions: Vec<TopicPartition<'a>>,
    ) -> OffsetFetch;

    /// Discover the current coordinator of the consumer group.
    fn group_coordinator(&self, group_id: Cow<'a, str>) -> GroupCoordinator;

    /// Join the consumer group
    fn join_group(
        &self,
        coordinator: BrokerRef,
        group_id: Cow<'a, str>,
        session_timeout: i32,
        rebalance_timeout: i32,
        member_id: Cow<'a, str>,
        protocol_type: Cow<'a, str>,
        group_protocols: Vec<ConsumerGroupProtocol<'a>>,
    ) -> JoinGroup;

    /// Send heartbeat to the consumer group
    fn heartbeat(&self, coordinator: BrokerRef, generation: Generation) -> Heartbeat;

    /// Leave the current consumer group
    fn leave_group(&self, coordinator: BrokerRef, generation: Generation) -> LeaveGroup;

    /// Sync the current consumer group
    fn sync_group(
        &self,
        coordinator: BrokerRef,
        generation: Generation,
        group_assignment: Option<Vec<ConsumerGroupAssignment<'a>>>,
    ) -> SyncGroup;
}

/// The future of producing records.
pub type ProduceRecords = StaticBoxFuture<HashMap<String, Vec<ProducedRecords>>>;

/// Produced records of partition.
#[derive(Clone, Debug)]
pub struct ProducedRecords {
    /// The partition id
    pub partition_id: PartitionId,
    /// The error code
    pub error_code: KafkaCode,
    /// The offset found in the partition
    pub base_offset: Offset,
}

/// The future of fetch records of partitions.
pub type FetchRecords = StaticBoxFuture<HashMap<String, Vec<FetchedRecords>>>;

#[derive(Clone, Debug)]
pub struct FetchedRecords {
    /// The partition id
    pub partition_id: PartitionId,
    /// The error code
    pub error_code: KafkaCode,
    /// The offset found in the partition
    pub fetch_offset: Offset,
    /// The offset at the end of the log for this partition.
    pub high_watermark: Offset,
    /// The message data fetched from this partition, in the format described above.
    pub messages: Vec<Message>,
}

/// The future of partition offsets information.
pub type ListOffsets = StaticBoxFuture<HashMap<String, Vec<ListedOffset>>>;

/// The partition and offset
#[derive(Clone, Debug)]
pub struct ListedOffset {
    /// The partition id
    pub partition_id: PartitionId,
    /// The error code
    pub error_code: KafkaCode,
    /// The offset found in the partition
    pub offsets: Vec<Offset>,
    /// The timestamp associated with the returned offset
    pub timestamp: Option<Timestamp>,
}

impl ListedOffset {
    pub fn offset(&self) -> Option<Offset> {
        self.offsets.first().cloned()
    }
}

/// The fetch partition data
#[derive(Clone, Debug)]
pub struct PartitionData {
    /// Message offset.
    pub offset: Offset,
    /// Maximum bytes to fetch.
    pub max_bytes: Option<i32>,
}

pub type OffsetCommit = StaticBoxFuture<HashMap<String, Vec<CommittedOffset>>>;

#[derive(Clone, Debug)]
pub struct CommittedOffset {
    /// The partition id
    pub partition_id: PartitionId,
    /// The error code
    pub error_code: KafkaCode,
}

pub type OffsetFetch = StaticBoxFuture<HashMap<String, Vec<FetchedOffset>>>;

#[derive(Clone, Debug)]
pub struct FetchedOffset {
    /// The partition id
    pub partition_id: PartitionId,
    /// The error code
    pub error_code: KafkaCode,
    /// The offset found in the partition
    pub offset: Offset,
    /// Any associated metadata the client wants to keep.
    pub metadata: Option<String>,
}

/// The future of discover group coodinator
pub type GroupCoordinator = StaticBoxFuture<Broker>;

/// The future of join group.
pub type JoinGroup = StaticBoxFuture<ConsumerGroup>;

pub type ConsumerGroupProtocol<'a> = JoinGroupProtocol<'a>;

/// The future of heartbeat.
pub type Heartbeat = StaticBoxFuture;

/// The consumer group
#[derive(Clone, Debug)]
pub struct ConsumerGroup {
    /// The group id.
    pub group_id: String,

    /// The generation of the consumer group.
    pub generation_id: GenerationId,

    /// The group protocol selected by the coordinator
    pub protocol: String,

    /// The leader of the group
    pub leader_id: String,

    /// The consumer id assigned by the group coordinator.
    pub member_id: String,

    /// The members of the group
    pub members: Vec<ConsumerGroupMember>,
}

impl ConsumerGroup {
    pub fn is_leader(&self) -> bool {
        self.leader_id == self.member_id
    }

    pub fn generation(&self) -> Generation {
        Generation {
            group_id: self.group_id.clone(),
            generation_id: self.generation_id,
            member_id: self.member_id.clone(),
            protocol: self.protocol.clone(),
        }
    }
}

#[derive(Clone, Debug, PartialEq)]
pub struct Generation {
    /// The group id.
    pub group_id: String,

    /// The generation of the consumer group.
    pub generation_id: GenerationId,

    /// The consumer id assigned by the group coordinator.
    pub member_id: String,

    /// The group protocol selected by the coordinator
    pub protocol: String,
}

/// The consumer group member
pub type ConsumerGroupMember = JoinGroupMember;

/// The future of leave consumer group.
pub type LeaveGroup = StaticBoxFuture<String>;

pub type ConsumerGroupAssignment<'a> = SyncGroupAssignment<'a>;

/// The future of sync consumer group.
pub type SyncGroup = StaticBoxFuture<Bytes>;

/// A Kafka client that communicate with the Kafka cluster.
#[derive(Clone)]
pub struct KafkaClient<'a> {
    inner: Rc<Inner<'a>>,
}

struct Inner<'a> {
    config: ClientConfig,
    handle: Handle,
    service: InFlightMiddleware<TimeoutMiddleware<KafkaService<'a>>>,
    timer: Rc<Timer>,
    metrics: Option<Rc<Metrics>>,
    state: Rc<RefCell<State>>,
}

#[derive(Default)]
struct State {
    correlation_id: CorrelationId,
    metadata_status: MetadataStatus,
}

enum MetadataStatus {
    Loading(RefCell<Vec<oneshot::Sender<Rc<Metadata>>>>),
    Loaded(Rc<Metadata>),
}

impl Default for MetadataStatus {
    fn default() -> Self {
        MetadataStatus::Loading(RefCell::new(Vec::new()))
    }
}

impl<'a> Deref for KafkaClient<'a> {
    type Target = ClientConfig;

    fn deref(&self) -> &Self::Target {
        &self.inner.config
    }
}

impl<'a> KafkaClient<'a>
where
    Self: 'static,
{
    pub fn new(config: ClientConfig, handle: Handle) -> KafkaClient<'a> {
        trace!("create client from config: {:?}", config);

        let metrics = if config.metrics {
            Some(Rc::new(Metrics::new().expect("fail to register metrics")))
        } else {
            None
        };
<<<<<<< HEAD
        let service = InFlightMiddleware::new(TimeoutMiddleware::new(
            KafkaService::new(
                handle.clone(),
                config.max_connection_idle(),
                metrics.clone(),
            ),
=======
        let service = InFlightMiddleware::new(LogMiddleware::new(TimeoutMiddleware::new(
            KafkaService::new(handle.clone(), config.max_connection_idle(), metrics.clone()),
>>>>>>> a99db7fa
            config.timer(),
            config.request_timeout(),
        ));

        let timer = Rc::new(config.timer());
        let inner = Rc::new(Inner {
            config: config,
            handle: handle.clone(),
            service: service,
            timer: timer,
            metrics: metrics,
            state: Rc::new(RefCell::new(State::default())),
        });

        let mut client = KafkaClient { inner: inner };

        client.refresh_metadata();

        client
    }

    /// Construct a `ClientBuilder` from ClientConfig
    pub fn with_config(config: ClientConfig, handle: Handle) -> ClientBuilder<'a> {
        ClientBuilder::with_config(config, handle)
    }

    /// Construct a `ClientBuilder` from  bootstrap servers of the Kafka cluster
    pub fn with_bootstrap_servers<I>(hosts: I, handle: Handle) -> ClientBuilder<'a>
    where
        I: IntoIterator<Item = SocketAddr>,
    {
        ClientBuilder::with_bootstrap_servers(hosts, handle)
    }

    pub fn timer(&self) -> Rc<Timer> {
        self.inner.timer.clone()
    }

    pub fn metrics(&self) -> Option<Rc<Metrics>> {
        self.inner.metrics.clone()
    }

    pub fn refresh_metadata(&mut self) {
        let handle = self.inner.handle.clone();

        handle.spawn(
            self.load_metadata()
                .map(|metadata| {
                    trace!("auto loaded metadata, {:?}", metadata);
                })
                .map_err(|err| {
                    warn!("fail to load metadata, {}", err);
                }),
        );
    }
}

pub type GetMetadata = StaticBoxFuture<Rc<Metadata>>;

impl<'a> Client<'a> for KafkaClient<'a>
where
    Self: 'static,
{
    fn handle(&self) -> &Handle {
        &self.inner.handle
    }

    fn metadata(&self) -> GetMetadata {
        (*self.inner.state).borrow().metadata()
    }

    fn retry_strategy(&self) -> Vec<Duration> {
        self.inner.config.retry_strategy()
    }

    fn produce_records(
        &self,
        required_acks: RequiredAcks,
        timeout: Duration,
        tp: TopicPartition<'a>,
        records: Vec<Cow<'a, MessageSet>>,
    ) -> ProduceRecords {
        let inner = self.inner.clone();
        self.metadata()
            .and_then(move |metadata| inner.produce_records(metadata, required_acks, timeout, tp, records))
            .static_boxed()
    }

    fn fetch_records(
        &self,
        fetch_max_wait: Duration,
        fetch_min_bytes: usize,
        fetch_max_bytes: usize,
        partitions: Vec<(TopicPartition<'a>, PartitionData)>,
    ) -> FetchRecords {
        let inner = self.inner.clone();
        self.metadata()
            .and_then(move |metadata| {
                inner
                    .topics_by_broker(metadata, partitions)
                    .into_future()
                    .and_then(move |topics| {
                        inner.fetch_records(fetch_max_wait, fetch_min_bytes, fetch_max_bytes, topics)
                    })
            })
            .static_boxed()
    }

    fn list_offsets(&self, partitions: Vec<(TopicPartition<'a>, FetchOffset)>) -> ListOffsets {
        let inner = self.inner.clone();
        self.metadata()
            .and_then(move |metadata| {
                inner
                    .topics_by_broker(metadata, partitions)
                    .into_future()
                    .and_then(move |topics| inner.list_offsets(topics))
            })
            .static_boxed()
    }

    fn load_metadata(&mut self) -> LoadMetadata<'a> {
        if self.inner.config.metadata_max_age > 0 {
            let handle = self.inner.handle.clone();

            let timeout = Timeout::new(self.inner.config.metadata_max_age(), &handle);

            match timeout {
                Ok(timeout) => {
                    let inner = self.inner.clone();
                    let future = timeout
                        .from_err()
                        .and_then(move |_| LoadMetadata::new(inner.clone()))
                        .map(|_| ())
                        .map_err(|_| ());

                    handle.spawn(future);
                }
                Err(err) => {
                    warn!("fail to create timeout, {}", err);
                }
            }
        }

        LoadMetadata::new(self.inner.clone())
    }

    fn offset_commit(
        &self,
        coordinator: BrokerRef,
        generation: Generation,
        retention_time: Option<Duration>,
        offsets: Vec<(TopicPartition<'a>, OffsetAndMetadata)>,
    ) -> OffsetCommit {
        let inner = self.inner.clone();
        self.metadata()
            .and_then(move |metadata| {
                metadata
                    .find_broker(coordinator)
                    .map(move |coordinator| {
                        inner.offset_commit(
                            coordinator,
                            generation.group_id.into(),
                            generation.generation_id,
                            generation.member_id.into(),
                            retention_time,
                            offsets,
                        )
                    })
                    .unwrap_or_else(|| ErrorKind::BrokerNotFound(coordinator).into())
            })
            .static_boxed()
    }

    fn offset_fetch(
        &self,
        coordinator: BrokerRef,
        generation: Generation,
        partitions: Vec<TopicPartition<'a>>,
    ) -> OffsetFetch {
        let inner = self.inner.clone();
        self.metadata()
            .and_then(move |metadata| {
                metadata
                    .find_broker(coordinator)
                    .map(move |coordinator| inner.offset_fetch(coordinator, generation.group_id.into(), partitions))
                    .unwrap_or_else(|| ErrorKind::BrokerNotFound(coordinator).into())
            })
            .static_boxed()
    }

    fn group_coordinator(&self, group_id: Cow<'a, str>) -> GroupCoordinator {
        let inner = self.inner.clone();
        self.metadata()
            .and_then(move |metadata| inner.group_coordinator(metadata, group_id))
            .static_boxed()
    }

    fn join_group(
        &self,
        coordinator: BrokerRef,
        group_id: Cow<'a, str>,
        session_timeout: i32,
        rebalance_timeout: i32,
        member_id: Cow<'a, str>,
        protocol_type: Cow<'a, str>,
        group_protocols: Vec<ConsumerGroupProtocol<'a>>,
    ) -> JoinGroup {
        let inner = self.inner.clone();
        self.metadata()
            .and_then(move |metadata| {
                metadata
                    .find_broker(coordinator)
                    .map(move |coordinator| {
                        inner.join_group(
                            coordinator,
                            group_id,
                            session_timeout,
                            rebalance_timeout,
                            member_id,
                            protocol_type,
                            group_protocols,
                        )
                    })
                    .unwrap_or_else(|| ErrorKind::BrokerNotFound(coordinator).into())
            })
            .static_boxed()
    }

    fn heartbeat(&self, coordinator: BrokerRef, generation: Generation) -> Heartbeat {
        let inner = self.inner.clone();
        self.metadata()
            .and_then(move |metadata| {
                metadata
                    .find_broker(coordinator)
                    .map(move |coordinator| {
                        inner.heartbeat(
                            coordinator,
                            generation.group_id.into(),
                            generation.generation_id,
                            generation.member_id.into(),
                        )
                    })
                    .unwrap_or_else(|| ErrorKind::BrokerNotFound(coordinator).into())
            })
            .static_boxed()
    }

    fn leave_group(&self, coordinator: BrokerRef, generation: Generation) -> LeaveGroup {
        let inner = self.inner.clone();
        self.metadata()
            .and_then(move |metadata| {
                metadata
                    .find_broker(coordinator)
                    .map(move |coordinator| {
                        inner.leave_group(coordinator, generation.group_id.into(), generation.member_id.into())
                    })
                    .unwrap_or_else(|| ErrorKind::BrokerNotFound(coordinator).into())
            })
            .static_boxed()
    }

    fn sync_group(
        &self,
        coordinator: BrokerRef,
        generation: Generation,
        group_assignment: Option<Vec<ConsumerGroupAssignment<'a>>>,
    ) -> SyncGroup {
        let inner = self.inner.clone();
        self.metadata()
            .and_then(move |metadata| {
                metadata
                    .find_broker(coordinator)
                    .map(move |coordinator| {
                        inner.sync_group(
                            coordinator,
                            generation.group_id.into(),
                            generation.generation_id,
                            generation.member_id.into(),
                            group_assignment,
                        )
                    })
                    .unwrap_or_else(|| ErrorKind::BrokerNotFound(coordinator).into())
            })
            .static_boxed()
    }
}

impl<'a> Inner<'a>
where
    Self: 'static,
{
    fn next_correlation_id(&self) -> CorrelationId {
        (*self.state).borrow_mut().next_correlation_id()
    }

    fn client_id(&self) -> Option<Cow<'a, str>> {
        self.config.client_id.clone().map(Cow::from)
    }

    pub fn metadata(&self) -> GetMetadata {
        (*self.state).borrow().metadata()
    }

    /// Choose the node with the fewest outstanding requests which is at least eligible for
    /// connection.
    pub fn least_loaded_broker(&self, metadata: Rc<Metadata>) -> Result<(SocketAddr, BrokerRef)> {
        let mut brokers = metadata.brokers().to_vec();

        rand::thread_rng().shuffle(&mut brokers);

        let mut in_flight_requests = usize::MAX;
        let mut found = None;

        for broker in brokers {
            for addr in broker.addr().to_socket_addrs()? {
                match self.service.in_flight_requests(&addr) {
                    Some(0) => {
                        trace!(
                            "found least loaded broker #{} @ {} without in flight requests",
                            broker.id(),
                            addr
                        );

                        return Ok((addr, broker.as_ref()));
                    }
                    Some(n) if n < in_flight_requests => {
                        in_flight_requests = n;
                        found = Some((addr, broker.as_ref()));
                    }
                    _ => {}
                }
            }
        }

        found
            .map(|(addr, broker)| {
                trace!(
                    "found least loaded broker #{} @ {} with {} in flight requests",
                    broker.index(),
                    addr,
                    self.service.in_flight_requests(&addr).unwrap_or_default()
                );

                (addr, broker)
            })
            .or_else(|| {
                metadata.brokers().first().map(|broker| {
                    let addr = broker.addr().to_socket_addrs().unwrap().next().unwrap();

                    trace!(
                        "not found any alive broker, use a random broker # {} @ {}",
                        broker.id(),
                        addr
                    );

                    (addr, broker.as_ref())
                })
            })
            .ok_or_else(|| {
                warn!("not found any broker");

                ErrorKind::KafkaError(KafkaCode::BrokerNotAvailable).into()
            })
    }

    fn fetch_metadata<S>(&self, topic_names: &[S]) -> FetchMetadata
    where
        S: AsRef<str> + Debug,
    {
        debug!("fetch metadata for toipcs: {:?}", topic_names);

        let responses = {
            let mut responses = Vec::new();

            for addr in &self.config.hosts {
                let request = KafkaRequest::fetch_metadata(
                    0, // api_version
                    self.next_correlation_id(),
                    self.client_id(),
                    topic_names,
                );

                let response = self.service.call((*addr, request)).and_then(|res| {
                    if let KafkaResponse::Metadata(res) = res {
                        Ok(Rc::new(Metadata::from(res)))
                    } else {
                        bail!(ErrorKind::UnexpectedResponse(res.api_key()))
                    }
                });

                responses.push(response);
            }

            responses
        };

        future::select_ok(responses)
            .map(|(metadata, _)| metadata)
            .static_boxed()
    }

    fn fetch_api_versions(&self, broker: &Broker) -> FetchApiVersions {
        debug!("fetch API versions for broker: {:?}", broker);

        let addr = broker.addr().to_socket_addrs().unwrap().next().unwrap(); // TODO

        let request = KafkaRequest::api_versions(self.next_correlation_id(), self.client_id());

        self.service
            .call((addr, request))
            .and_then(|res| {
                if let KafkaResponse::ApiVersions(res) = res {
                    Ok(UsableApiVersions::new(res.api_versions))
                } else {
                    bail!(ErrorKind::UnexpectedResponse(res.api_key()))
                }
            })
            .static_boxed()
    }

    fn load_api_versions(&self, metadata: Rc<Metadata>) -> LoadApiVersions {
        trace!("load API versions from brokers, {:?}", metadata.brokers());

        let responses = {
            let mut responses = Vec::new();

            for broker in metadata.brokers() {
                let broker_ref = broker.as_ref();
                let response = self.fetch_api_versions(broker)
                    .map(move |api_versions| (broker_ref, api_versions));

                responses.push(response);
            }

            responses
        };

        future::join_all(responses).map(HashMap::from_iter).static_boxed()
    }

    fn produce_records(
        &self,
        metadata: Rc<Metadata>,
        required_acks: RequiredAcks,
        timeout: Duration,
        tp: TopicPartition<'a>,
        records: Vec<Cow<'a, MessageSet>>,
    ) -> ProduceRecords {
        let (api_version, addr) = metadata.leader_for(&tp).map_or_else(
            || (0, *self.config.hosts.iter().next().unwrap()),
            |broker| {
                (
                    broker.api_version(ApiKeys::Produce).unwrap_or_default(),
                    broker.addr().to_socket_addrs().unwrap().next().unwrap(),
                )
            },
        );

        let request = KafkaRequest::produce_records(
            api_version,
            self.next_correlation_id(),
            self.client_id(),
            required_acks,
            timeout,
            &tp,
            records,
        );

        self.service
            .call((addr, request))
            .and_then(|res| {
                if let KafkaResponse::Produce(res) = res {
                    Ok(res.topics)
                } else {
                    bail!(ErrorKind::UnexpectedResponse(res.api_key()))
                }
            })
            .map(|topics| {
                topics
                    .into_iter()
                    .map(|topic| {
                        (
                            topic.topic_name.to_owned(),
                            topic
                                .partitions
                                .into_iter()
                                .map(|partition| ProducedRecords {
                                    partition_id: partition.partition_id,
                                    error_code: partition.error_code.into(),
                                    base_offset: partition.offset,
                                })
                                .collect(),
                        )
                    })
                    .collect()
            })
            .static_boxed()
    }

    fn topics_by_broker<T>(
        &self,
        metadata: Rc<Metadata>,
        partitions: Vec<(TopicPartition<'a>, T)>,
    ) -> Result<TopicsByBroker<'a, T>> {
        let mut topics = HashMap::new();

        for (tp, value) in partitions {
            let broker = metadata
                .leader_for(&tp)
                .ok_or_else(|| ErrorKind::KafkaError(KafkaCode::NotLeaderForPartition))?;
            let addr = broker
                .addr()
                .to_socket_addrs()?
                .next()
                .ok_or_else(|| ErrorKind::KafkaError(KafkaCode::LeaderNotAvailable))?;
            let api_version = broker.api_version(ApiKeys::ListOffsets).unwrap_or_default();

            topics
                .entry((addr, api_version))
                .or_insert_with(HashMap::new)
                .entry(tp.topic_name)
                .or_insert_with(Vec::new)
                .push((tp.partition_id, value));
        }

        Ok(topics)
    }

    fn fetch_records(
        &self,
        fetch_max_wait: Duration,
        fetch_min_bytes: usize,
        fetch_max_bytes: usize,
        topics: TopicsByBroker<'a, PartitionData>,
    ) -> FetchRecords {
        let requests = {
            let mut requests = Vec::new();

            for ((addr, api_version), offsets_by_topic) in topics {
                let fetch_topics = offsets_by_topic
                    .iter()
                    .map(|(topic_name, partitions)| FetchTopic {
                        topic_name: topic_name.to_owned(),
                        partitions: partitions
                            .iter()
                            .map(|&(partition_id, ref fetch_data)| FetchPartition {
                                partition_id: partition_id,
                                fetch_offset: fetch_data.offset,
                                max_bytes: fetch_data.max_bytes.unwrap_or(DEFAULT_RESPONSE_MAX_BYTES),
                            })
                            .collect(),
                    })
                    .collect();

                let request = KafkaRequest::fetch_records(
                    api_version,
                    self.next_correlation_id(),
                    self.client_id(),
                    fetch_max_wait,
                    fetch_min_bytes as i32,
                    fetch_max_bytes as i32,
                    fetch_topics,
                );
                let request = self.service
                    .call((addr, request))
                    .and_then(|res| {
                        if let KafkaResponse::Fetch(res) = res {
                            Ok(res.topics)
                        } else {
                            bail!(ErrorKind::UnexpectedResponse(res.api_key()))
                        }
                    })
                    .map(|topics| Self::extract_fetched_records(offsets_by_topic, topics));

                requests.push(request);
            }

            requests
        };

        future::join_all(requests)
            .map(|responses| {
                responses.into_iter().fold(HashMap::new(), |mut records, response| {
                    for (topic_name, mut partitions) in response {
                        records
                            .entry(topic_name)
                            .or_insert_with(Vec::new)
                            .append(&mut partitions);
                    }

                    records
                })
            })
            .static_boxed()
    }

    fn extract_fetched_records(
        offsets_by_topic: HashMap<Cow<'a, str>, Vec<(PartitionId, PartitionData)>>,
        topics: Vec<FetchTopicData>,
    ) -> Vec<(String, Vec<FetchedRecords>)> {
        topics
            .into_iter()
            .map(move |topic| {
                let topic_name = topic.topic_name;

                let offsets_by_topic_partition = {
                    let topic_name = Cow::from(topic_name.as_str());

                    offsets_by_topic
                        .get(&topic_name)
                        .map(move |offsets| {
                            offsets
                                .iter()
                                .map(|&(partition_id, ref fetch_data)| {
                                    let tp = topic_partition!(topic_name.clone(), partition_id);

                                    (tp, fetch_data)
                                })
                                .collect::<HashMap<TopicPartition, &PartitionData>>()
                        })
                        .unwrap_or_default()
                };

                let records = {
                    let topic_name = Cow::from(topic_name.as_str());

                    topic
                        .partitions
                        .into_iter()
                        .flat_map(move |data| {
                            let tp = topic_partition!(topic_name.clone(), data.partition_id);

                            offsets_by_topic_partition.get(&tp).map(move |&fetch| FetchedRecords {
                                partition_id: data.partition_id,
                                error_code: data.error_code.into(),
                                fetch_offset: fetch.offset,
                                high_watermark: data.high_watermark,
                                messages: data.message_set.messages,
                            })
                        })
                        .collect()
                };

                (topic_name.clone(), records)
            })
            .collect()
    }

    fn list_offsets(&self, topics: TopicsByBroker<'a, FetchOffset>) -> ListOffsets {
        debug!("list offsets of topics: {:?}", topics);

        let requests = {
            let mut requests = Vec::new();

            for ((addr, api_version), topics) in topics {
                let request =
                    KafkaRequest::list_offsets(api_version, self.next_correlation_id(), self.client_id(), topics);
                let request = self.service
                    .call((addr, request))
                    .and_then(|res| {
                        if let KafkaResponse::ListOffsets(res) = res {
                            Ok(res.topics)
                        } else {
                            bail!(ErrorKind::UnexpectedResponse(res.api_key()))
                        }
                    })
                    .map(|topics| {
                        topics
                            .into_iter()
                            .map(|topic| {
                                let partitions = topic
                                    .partitions
                                    .into_iter()
                                    .map(|partition| ListedOffset {
                                        partition_id: partition.partition_id,
                                        error_code: partition.error_code.into(),
                                        offsets: partition.offsets,
                                        timestamp: partition.timestamp,
                                    })
                                    .collect();

                                (topic.topic_name.clone(), partitions)
                            })
                            .collect::<Vec<(String, Vec<ListedOffset>)>>()
                    });

                requests.push(request);
            }

            requests
        };

        future::join_all(requests)
            .map(|responses| {
                responses.into_iter().fold(HashMap::new(), |mut offsets, response| {
                    for (topic_name, mut partitions) in response {
                        offsets
                            .entry(topic_name)
                            .or_insert_with(Vec::new)
                            .append(&mut partitions)
                    }
                    offsets
                })
            })
            .static_boxed()
    }

    fn offset_commit(
        &self,
        coordinator: &Broker,
        group_id: Cow<'a, str>,
        group_generation_id: GenerationId,
        member_id: Cow<'a, str>,
        retention_time: Option<Duration>,
        offsets: Vec<(TopicPartition<'a>, OffsetAndMetadata)>,
    ) -> OffsetCommit {
        debug!("fetch offset to the `{}` group: {:?}", group_id, offsets);

        let addr = coordinator.addr().to_socket_addrs().unwrap().next().unwrap(); // TODO

        let api_version = coordinator.api_version(ApiKeys::OffsetCommit).unwrap_or_default();

        let request = KafkaRequest::offset_commit(
            api_version,
            self.next_correlation_id(),
            self.client_id(),
            group_id,
            group_generation_id,
            member_id,
            retention_time,
            offsets,
        );

        self.service
            .call((addr, request))
            .and_then(|res| {
                if let KafkaResponse::OffsetCommit(res) = res {
                    Ok(res.topics)
                } else {
                    bail!(ErrorKind::UnexpectedResponse(res.api_key()))
                }
            })
            .map(|topics| {
                topics
                    .into_iter()
                    .map(|status| {
                        let partitions = status
                            .partitions
                            .into_iter()
                            .map(|partition| CommittedOffset {
                                partition_id: partition.partition_id,
                                error_code: partition.error_code.into(),
                            })
                            .collect();

                        (status.topic_name, partitions)
                    })
                    .collect()
            })
            .static_boxed()
    }

    fn offset_fetch(
        &self,
        coordinator: &Broker,
        group_id: Cow<'a, str>,
        partitions: Vec<TopicPartition<'a>>,
    ) -> OffsetFetch {
        debug!("fetch offset of the `{}` group : {:?}", group_id, partitions);

        let addr = coordinator.addr().to_socket_addrs().unwrap().next().unwrap(); // TODO

        let api_version = coordinator.api_version(ApiKeys::OffsetFetch).unwrap_or_default();

        let request = KafkaRequest::offset_fetch(
            api_version,
            self.next_correlation_id(),
            self.client_id(),
            group_id,
            partitions,
        );

        self.service
            .call((addr, request))
            .and_then(|res| {
                if let KafkaResponse::OffsetFetch(res) = res {
                    Ok(res.topics)
                } else {
                    bail!(ErrorKind::UnexpectedResponse(res.api_key()))
                }
            })
            .map(|topics| {
                topics
                    .into_iter()
                    .map(|status| {
                        let partitions = status
                            .partitions
                            .into_iter()
                            .map(|partition| FetchedOffset {
                                partition_id: partition.partition_id,
                                offset: partition.offset,
                                metadata: partition.metadata,
                                error_code: partition.error_code.into(),
                            })
                            .collect();

                        (status.topic_name, partitions)
                    })
                    .collect()
            })
            .static_boxed()
    }

    fn group_coordinator(&self, metadata: Rc<Metadata>, group_id: Cow<'a, str>) -> GroupCoordinator {
        debug!("disover group coordinator of group `{}`", group_id);

        let addr = {
            match self.least_loaded_broker(metadata) {
                Ok((addr, _)) => addr,
                Err(err) => {
                    return err.into();
                }
            }
        };

        let request = KafkaRequest::group_coordinator(
            0, // api_version,
            self.next_correlation_id(),
            self.client_id(),
            group_id,
        );

        self.service
            .call((addr, request))
            .and_then(|res| {
                if let KafkaResponse::GroupCoordinator(res) = res {
                    Ok(res)
                } else {
                    bail!(ErrorKind::UnexpectedResponse(res.api_key()))
                }
            })
            .and_then(|res| {
                if res.error_code == KafkaCode::None as ErrorCode {
                    Ok(Broker::new(
                        res.coordinator_id,
                        &res.coordinator_host,
                        res.coordinator_port as u16,
                    ))
                } else {
                    bail!(ErrorKind::KafkaError(res.error_code.into()))
                }
            })
            .static_boxed()
    }

    fn join_group(
        &self,
        coordinator: &Broker,
        group_id: Cow<'a, str>,
        session_timeout: i32,
        rebalance_timeout: i32,
        member_id: Cow<'a, str>,
        protocol_type: Cow<'a, str>,
        group_protocols: Vec<ConsumerGroupProtocol<'a>>,
    ) -> JoinGroup {
        if member_id.is_empty() {
            debug!("new member join the `{}` group", group_id);
        } else {
            debug!("member `{}` rejoin the `{}` group", member_id, group_id);
        }

        let addr = coordinator.addr().to_socket_addrs().unwrap().next().unwrap(); // TODO

        let api_version = coordinator.api_version(ApiKeys::JoinGroup).unwrap_or_default();

        let joined_group_id: String = (*group_id).to_owned();

        let request = KafkaRequest::join_group(
            api_version,
            self.next_correlation_id(),
            self.client_id(),
            group_id,
            session_timeout,
            rebalance_timeout,
            member_id,
            protocol_type,
            group_protocols,
        );

        self.service
            .call((addr, request))
            .and_then(|res| {
                if let KafkaResponse::JoinGroup(res) = res {
                    Ok(res)
                } else {
                    bail!(ErrorKind::UnexpectedResponse(res.api_key()))
                }
            })
            .and_then(move |res| {
                if res.error_code == KafkaCode::None as ErrorCode {
                    Ok(ConsumerGroup {
                        group_id: joined_group_id,
                        generation_id: res.generation_id,
                        protocol: res.protocol,
                        leader_id: res.leader_id,
                        member_id: res.member_id,
                        members: res.members,
                    })
                } else {
                    bail!(ErrorKind::KafkaError(res.error_code.into()))
                }
            })
            .static_boxed()
    }

    fn heartbeat(
        &self,
        coordinator: &Broker,
        group_id: Cow<'a, str>,
        group_generation_id: GenerationId,
        member_id: Cow<'a, str>,
    ) -> Heartbeat {
        debug!("member `{}` send heartbeat to the `{}` group", member_id, group_id);

        let addr = coordinator.addr().to_socket_addrs().unwrap().next().unwrap(); // TODO

        let request = KafkaRequest::heartbeat(
            self.next_correlation_id(),
            self.client_id(),
            group_id,
            group_generation_id,
            member_id,
        );

        self.service
            .call((addr, request))
            .and_then(|res| {
                if let KafkaResponse::Heartbeat(res) = res {
                    Ok(res.error_code)
                } else {
                    bail!(ErrorKind::UnexpectedResponse(res.api_key()))
                }
            })
            .and_then(|error_code| {
                if error_code == KafkaCode::None as ErrorCode {
                    Ok(())
                } else {
                    bail!(ErrorKind::KafkaError(error_code.into()))
                }
            })
            .static_boxed()
    }

    fn leave_group(&self, coordinator: &Broker, group_id: Cow<'a, str>, member_id: Cow<'a, str>) -> LeaveGroup {
        debug!("member `{}` leave the `{}` group", member_id, group_id);

        let addr = coordinator.addr().to_socket_addrs().unwrap().next().unwrap(); // TODO

        let leaved_group_id: String = (*group_id).to_owned();

        let request = KafkaRequest::leave_group(self.next_correlation_id(), self.client_id(), group_id, member_id);

        self.service
            .call((addr, request))
            .and_then(|res| {
                if let KafkaResponse::LeaveGroup(res) = res {
                    Ok(res.error_code)
                } else {
                    bail!(ErrorKind::UnexpectedResponse(res.api_key()))
                }
            })
            .and_then(|error_code| {
                if error_code == KafkaCode::None as ErrorCode {
                    Ok(leaved_group_id)
                } else {
                    bail!(ErrorKind::KafkaError(error_code.into()))
                }
            })
            .static_boxed()
    }

    fn sync_group(
        &self,
        coordinator: &Broker,
        group_id: Cow<'a, str>,
        group_generation_id: GenerationId,
        member_id: Cow<'a, str>,
        group_assignment: Option<Vec<ConsumerGroupAssignment<'a>>>,
    ) -> SyncGroup {
        debug!(
            "sync the `{}` group as generation {} as member `{}`",
            group_id, group_generation_id, member_id
        );

        let addr = coordinator.addr().to_socket_addrs().unwrap().next().unwrap(); // TODO

        let request = KafkaRequest::sync_group(
            self.next_correlation_id(),
            self.client_id(),
            group_id,
            group_generation_id,
            member_id,
            group_assignment.unwrap_or_default(),
        );

        self.service
            .call((addr, request))
            .and_then(|res| {
                if let KafkaResponse::SyncGroup(res) = res {
                    Ok(res)
                } else {
                    bail!(ErrorKind::UnexpectedResponse(res.api_key()))
                }
            })
            .and_then(|res| {
                if res.error_code == KafkaCode::None as ErrorCode {
                    Ok(res.member_assignment)
                } else {
                    bail!(ErrorKind::KafkaError(res.error_code.into()))
                }
            })
            .static_boxed()
    }
}

pub type FetchMetadata = StaticBoxFuture<Rc<Metadata>>;
pub type FetchApiVersions = StaticBoxFuture<UsableApiVersions>;
pub type LoadApiVersions = StaticBoxFuture<HashMap<BrokerRef, UsableApiVersions>>;

type TopicsByBroker<'a, T> = HashMap<(SocketAddr, ApiVersion), HashMap<Cow<'a, str>, Vec<(PartitionId, T)>>>;

impl State {
    pub fn next_correlation_id(&mut self) -> CorrelationId {
        self.correlation_id = self.correlation_id.wrapping_add(1);
        self.correlation_id - 1
    }

    pub fn metadata(&self) -> GetMetadata {
        let (sender, receiver) = oneshot::channel();

        match self.metadata_status {
            MetadataStatus::Loading(ref senders) => senders.borrow_mut().push(sender),
            MetadataStatus::Loaded(ref metadata) => drop(sender.send(metadata.clone())),
        }

        receiver
            .map_err(|_| ErrorKind::Canceled("load metadata canceled").into())
            .static_boxed()
    }

    pub fn refresh_metadata(&mut self) {
        if let MetadataStatus::Loaded(_) = self.metadata_status {
            self.metadata_status = MetadataStatus::Loading(Default::default());
        }
    }

    pub fn update_metadata(&mut self, metadata: Rc<Metadata>) {
        let status = mem::replace(&mut self.metadata_status, MetadataStatus::Loaded(metadata.clone()));

        if let MetadataStatus::Loading(senders) = status {
            for sender in senders.into_inner() {
                drop(sender.send(metadata.clone()));
            }
        }
    }
}

/// The future of loaded metadata
pub struct LoadMetadata<'a> {
    state: Loading,
    inner: Rc<Inner<'a>>,
}

pub enum Loading {
    Metadata(FetchMetadata),
    ApiVersions(Rc<Metadata>, LoadApiVersions),
    Finished(Rc<Metadata>),
}

impl<'a> LoadMetadata<'a>
where
    Self: 'static,
{
    fn new(inner: Rc<Inner<'a>>) -> LoadMetadata<'a> {
        let fetch_metadata = inner.fetch_metadata::<&str>(&[]);

        (*inner.state).borrow_mut().refresh_metadata();

        LoadMetadata {
            state: Loading::Metadata(fetch_metadata),
            inner: inner,
        }
    }
}

impl<'a> Future for LoadMetadata<'a>
where
    Self: 'static,
{
    type Item = Rc<Metadata>;
    type Error = Error;

    fn poll(&mut self) -> Poll<Self::Item, Self::Error> {
        loop {
            let state;

            match self.state {
                Loading::Metadata(ref mut future) => match future.poll() {
                    Ok(Async::Ready(metadata)) => {
                        let inner = self.inner.clone();

                        if inner.config.api_version_request {
                            state = Loading::ApiVersions(metadata.clone(), inner.load_api_versions(metadata));
                        } else {
                            let fallback_api_versions = inner.config.broker_version_fallback.api_versions();

                            let metadata = Rc::new(metadata.with_fallback_api_versions(fallback_api_versions));

                            trace!(
                                "use fallback API versions from {:?}, {:?}",
                                inner.config.broker_version_fallback,
                                fallback_api_versions
                            );

                            state = Loading::Finished(metadata);
                        }
                    }
                    Ok(Async::NotReady) => return Ok(Async::NotReady),
                    Err(err) => return Err(err),
                },
                Loading::ApiVersions(ref metadata, ref mut future) => match future.poll() {
                    Ok(Async::Ready(api_versions)) => {
                        let metadata = Rc::new(metadata.with_api_versions(api_versions));

                        state = Loading::Finished(metadata);
                    }
                    Ok(Async::NotReady) => return Ok(Async::NotReady),
                    Err(err) => return Err(err),
                },
                Loading::Finished(ref metadata) => {
                    (*self.inner.state).borrow_mut().update_metadata(metadata.clone());

                    return Ok(Async::Ready(metadata.clone()));
                }
            }

            self.state = state;
        }
    }
}

pub struct StaticBoxFuture<T = (), E = Error>(Box<Future<Item = T, Error = E> + 'static>)
where
    T: 'static,
    E: 'static;

impl<T, E> StaticBoxFuture<T, E> {
    pub fn new<F>(inner: F) -> Self
    where
        F: IntoFuture<Item = T, Error = E> + 'static,
        T: 'static,
        E: 'static,
    {
        StaticBoxFuture(Box::new(inner.into_future()))
    }

    pub fn ok(item: T) -> Self {
        StaticBoxFuture(Box::new(future::ok(item)))
    }

    pub fn err(err: E) -> Self {
        StaticBoxFuture(Box::new(future::err(err)))
    }
}

impl<T, E> From<ErrorKind> for StaticBoxFuture<T, E>
where
    E: From<ErrorKind>,
{
    fn from(err: ErrorKind) -> Self {
        Self::err(err.into())
    }
}

impl<T> From<Error> for StaticBoxFuture<T, Error> {
    fn from(err: Error) -> Self {
        Self::err(err)
    }
}

impl<T, E> Future for StaticBoxFuture<T, E> {
    type Item = T;
    type Error = E;

    fn poll(&mut self) -> Poll<Self::Item, Self::Error> {
        self.0.poll()
    }
}

pub trait ToStaticBoxFuture<T, E> {
    fn static_boxed(self) -> StaticBoxFuture<T, E>;
}

impl<T, E, F> ToStaticBoxFuture<T, E> for F
where
    F: IntoFuture<Item = T, Error = E> + 'static,
    T: 'static,
    E: 'static + StdError,
{
    fn static_boxed(self) -> StaticBoxFuture<T, E> {
        StaticBoxFuture::new(self)
    }
}<|MERGE_RESOLUTION|>--- conflicted
+++ resolved
@@ -22,15 +22,9 @@
 use tokio_service::Service;
 use tokio_timer::Timer;
 
-<<<<<<< HEAD
-
 use client::{Broker, BrokerRef, ClientBuilder, ClientConfig, Cluster, InFlightMiddleware,
              KafkaService, Metadata, Metrics};
 use client::middleware::Timeout as TimeoutMiddleware;
-=======
-use client::{Broker, BrokerRef, ClientBuilder, ClientConfig, Cluster, InFlightMiddleware, KafkaService, Metadata,
-             Metrics};
->>>>>>> a99db7fa
 use errors::{Error, ErrorKind, Result};
 use network::{KafkaRequest, KafkaResponse, OffsetAndMetadata, TopicPartition};
 use protocol::{ApiKeys, ApiVersion, CorrelationId, ErrorCode, FetchOffset, FetchPartition, FetchTopic, FetchTopicData,
@@ -332,17 +326,12 @@
         } else {
             None
         };
-<<<<<<< HEAD
         let service = InFlightMiddleware::new(TimeoutMiddleware::new(
             KafkaService::new(
                 handle.clone(),
                 config.max_connection_idle(),
                 metrics.clone(),
             ),
-=======
-        let service = InFlightMiddleware::new(LogMiddleware::new(TimeoutMiddleware::new(
-            KafkaService::new(handle.clone(), config.max_connection_idle(), metrics.clone()),
->>>>>>> a99db7fa
             config.timer(),
             config.request_timeout(),
         ));
